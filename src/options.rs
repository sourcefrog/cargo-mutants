// Copyright 2021-2024 Martin Pool

//! Global in-process options for experimenting on mutants.
//!
//! The [Options] structure is built from command-line options and then widely passed around.
//! Options are also merged from the [config] after reading the command line arguments.

use std::time::Duration;

use globset::GlobSet;
use regex::RegexSet;
use serde::Deserialize;
use strum::{Display, EnumString};
use tracing::warn;

use crate::config::Config;
use crate::glob::build_glob_set;
use crate::*;

/// Options for mutation testing, based on both command-line arguments and the
/// config file.
#[derive(Default, Debug, Clone)]
pub struct Options {
    /// Run tests in an unmutated tree?
    pub baseline: BaselineStrategy,

    /// Turn off all lints.
    pub cap_lints: bool,

    /// Don't run the tests, just see if each mutant builds.
    pub check_only: bool,

    /// Don't copy files matching gitignore patterns to build directories.
    pub gitignore: bool,

    /// Don't copy at all; run tests in the source directory.
    pub in_place: bool,

    /// Run a jobserver to limit concurrency between child processes.
    pub jobserver: bool,

    /// Allow this many concurrent jobs, across all child processes. None means NCPU.
    pub jobserver_tasks: Option<usize>,

    /// Don't delete scratch directories.
    pub leak_dirs: bool,

    /// The time limit for test tasks, if set.
    ///
    /// If this is not set by the user it's None, in which case there is no time limit
    /// on the baseline test, and then the mutated tests get a multiple of the time
    /// taken by the baseline test.
    pub test_timeout: Option<Duration>,

    /// The time multiplier for test tasks, if set (relative to baseline test duration).
    pub test_timeout_multiplier: Option<f64>,

    /// The time limit for build tasks, if set.
    ///
    /// If this is not set by the user it's None, in which case there is no time limit
    /// on the baseline build, and then the mutated builds get a multiple of the time
    /// taken by the baseline build.
    pub build_timeout: Option<Duration>,

    /// The time multiplier for build tasks, if set (relative to baseline build duration).
    pub build_timeout_multiplier: Option<f64>,

    /// The minimum test timeout, as a floor on the autoset value.
    pub minimum_test_timeout: Duration,

    pub print_caught: bool,
    pub print_unviable: bool,

    pub show_times: bool,

    /// Show logs even from mutants that were caught, or source/unmutated builds.
    pub show_all_logs: bool,

    /// List mutants with line and column numbers.
    pub show_line_col: bool,

    /// Test mutants in random order.
    ///
    /// This is now the default, so that repeated partial runs are more likely to find
    /// interesting results.
    pub shuffle: bool,

    /// Cargo profile.
    pub profile: Option<String>,

    /// Additional arguments for every cargo invocation.
    pub additional_cargo_args: Vec<String>,

    /// Additional arguments to `cargo test`.
    pub additional_cargo_test_args: Vec<String>,

    /// Selection of features for cargo.
    pub features: super::Features,

    /// Files to examine.
    pub examine_globset: Option<GlobSet>,

    /// Files to exclude.
    pub exclude_globset: Option<GlobSet>,

    /// Mutants to examine, as a regexp matched against the full name.
    pub examine_names: RegexSet,

    /// Mutants to skip, as a regexp matched against the full name.
    pub exclude_names: RegexSet,

    /// Create `mutants.out` within this directory (by default, the source directory).
    pub output_in_dir: Option<Utf8PathBuf>,

    /// Run this many `cargo build` or `cargo test` tasks in parallel.
    pub jobs: Option<usize>,

    /// Insert these values as errors from functions returning `Result`.
    pub error_values: Vec<String>,

    /// Show ANSI colors.
    pub colors: Colors,

    /// List mutants in json, etc.
    pub emit_json: bool,

    /// Emit diffs showing just what changed.
    pub emit_diffs: bool,

    /// The tool to use to run tests.
    pub test_tool: TestTool,
}

/// Choice of tool to use to run tests.
#[derive(Debug, Default, Clone, Copy, PartialEq, Eq, EnumString, Display, Deserialize)]
#[strum(serialize_all = "snake_case")]
#[serde(rename_all = "snake_case")]
pub enum TestTool {
    /// Use `cargo test`, the default.
    #[default]
    Cargo,

    /// Use `cargo nextest`.
    Nextest,
}

/// Join two slices into a new vector.
fn join_slices(a: &[String], b: &[String]) -> Vec<String> {
    a.iter().chain(b).cloned().collect()
}

/// Should ANSI colors be drawn?
#[derive(Debug, Default, Clone, Copy, PartialEq, Eq, Display, Deserialize, ValueEnum)]
#[strum(serialize_all = "snake_case")]
#[serde(rename_all = "snake_case")]
pub enum Colors {
    #[default]
    Auto,
    Always,
    Never,
}

impl Colors {
    /// If colors were forced on or off by the user through an option or
    /// environment variable, return that value.
    ///
    /// Otherwise, return None, meaning we should decide based on the
    /// detected terminal characteristics.
    pub fn forced_value(&self) -> Option<bool> {
        // From https://bixense.com/clicolors/
        if env::var("NO_COLOR").map_or(false, |x| x != "0") {
            Some(false)
        } else if env::var("CLICOLOR_FORCE").map_or(false, |x| x != "0") {
            Some(true)
        } else {
            match self {
                Colors::Always => Some(true),
                Colors::Never => Some(false),
                Colors::Auto => None, // library should decide
            }
        }
    }

    #[mutants::skip] // depends on a real tty etc, hard to test
    pub fn active_stdout(&self) -> bool {
        self.forced_value()
            .unwrap_or_else(::console::colors_enabled)
    }
}

impl Options {
    /// Build options by merging command-line args and config file.
    pub(crate) fn new(args: &Args, config: &Config) -> Result<Options> {
        if args.no_copy_target {
            warn!("--no-copy-target is deprecated and has no effect; target/ is never copied");
        }

        let minimum_test_timeout = Duration::from_secs_f64(
            args.minimum_test_timeout
                .or(config.minimum_test_timeout)
                .unwrap_or(20f64),
        );

        let options = Options {
            additional_cargo_args: join_slices(&args.cargo_arg, &config.additional_cargo_args),
            additional_cargo_test_args: join_slices(
                &args.cargo_test_args,
                &config.additional_cargo_test_args,
            ),
            baseline: args.baseline,
<<<<<<< HEAD
            build_timeout: args.build_timeout.map(Duration::from_secs_f64),
            build_timeout_multiplier: args
                .build_timeout_multiplier
                .or(config.build_timeout_multiplier),
=======
            cap_lints: args.cap_lints.unwrap_or(config.cap_lints),
>>>>>>> b2137889
            check_only: args.check,
            colors: args.colors,
            emit_json: args.json,
            emit_diffs: args.diff,
            error_values: join_slices(&args.error, &config.error_values),
            examine_names: RegexSet::new(or_slices(&args.examine_re, &config.examine_re))
                .context("Failed to compile examine_re regex")?,
            exclude_names: RegexSet::new(or_slices(&args.exclude_re, &config.exclude_re))
                .context("Failed to compile exclude_re regex")?,
            examine_globset: build_glob_set(or_slices(&args.file, &config.examine_globs))?,
            exclude_globset: build_glob_set(or_slices(&args.exclude, &config.exclude_globs))?,
            features: args.features.clone(),
            gitignore: args.gitignore,
            in_place: args.in_place,
            jobs: args.jobs,
            jobserver: args.jobserver,
            jobserver_tasks: args.jobserver_tasks,
            leak_dirs: args.leak_dirs,
            minimum_test_timeout,
            output_in_dir: args.output.clone(),
            print_caught: args.caught,
            print_unviable: args.unviable,
            profile: args.profile.as_ref().or(config.profile.as_ref()).cloned(),
            shuffle: !args.no_shuffle,
            show_line_col: args.line_col,
            show_times: !args.no_times,
            show_all_logs: args.all_logs,
            test_timeout: args.timeout.map(Duration::from_secs_f64),
            test_timeout_multiplier: args.timeout_multiplier.or(config.timeout_multiplier),
            test_tool: args.test_tool.or(config.test_tool).unwrap_or_default(),
        };
        options.error_values.iter().for_each(|e| {
            if e.starts_with("Err(") {
                warn!(
                    "error_value option gives the value of the error, and probably should not start with Err(: got {}",
                    e
                );
            }
        });
        Ok(options)
    }

    #[cfg(test)]
    pub fn from_args(args: &Args) -> Result<Options> {
        Options::new(args, &Config::default())
    }
}

/// If the first slices is non-empty, return that, otherwise the second.
fn or_slices<'a: 'c, 'b: 'c, 'c, T>(a: &'a [T], b: &'b [T]) -> &'c [T] {
    if a.is_empty() {
        b
    } else {
        a
    }
}

#[cfg(test)]
mod test {
    use std::io::Write;

    use indoc::indoc;
    use rusty_fork::rusty_fork_test;
    use tempfile::NamedTempFile;

    use super::*;

    #[test]
    fn default_options() {
        let args = Args::parse_from(["mutants"]);
        let options = Options::new(&args, &Config::default()).unwrap();
        assert!(!options.check_only);
        assert_eq!(options.test_tool, TestTool::Cargo);
        assert!(!options.cap_lints);
    }

    #[test]
    fn options_from_test_tool_arg() {
        let args = Args::parse_from(["mutants", "--test-tool", "nextest"]);
        let options = Options::new(&args, &Config::default()).unwrap();
        assert_eq!(options.test_tool, TestTool::Nextest);
    }

    #[test]
    fn options_from_baseline_arg() {
        let args = Args::parse_from(["mutants", "--baseline", "skip"]);
        let options = Options::new(&args, &Config::default()).unwrap();
        assert_eq!(options.baseline, BaselineStrategy::Skip);

        let args = Args::parse_from(["mutants", "--baseline", "run"]);
        let options = Options::new(&args, &Config::default()).unwrap();
        assert_eq!(options.baseline, BaselineStrategy::Run);

        let args = Args::parse_from(["mutants"]);
        let options = Options::new(&args, &Config::default()).unwrap();
        assert_eq!(options.baseline, BaselineStrategy::Run);
    }

    #[test]
    fn options_from_timeout_args() {
        let args = Args::parse_from(["mutants", "--timeout=2.0"]);
        let options = Options::new(&args, &Config::default()).unwrap();
        assert_eq!(options.test_timeout, Some(Duration::from_secs(2)));

        let args = Args::parse_from(["mutants", "--timeout-multiplier=2.5"]);
        let options = Options::new(&args, &Config::default()).unwrap();
        assert_eq!(options.test_timeout_multiplier, Some(2.5));

        let args = Args::parse_from(["mutants", "--minimum-test-timeout=60.0"]);
        let options = Options::new(&args, &Config::default()).unwrap();
        assert_eq!(options.minimum_test_timeout, Duration::from_secs(60));

        let args = Args::parse_from(["mutants", "--build-timeout=3.0"]);
        let options = Options::new(&args, &Config::default()).unwrap();
        assert_eq!(options.build_timeout, Some(Duration::from_secs(3)));

        let args = Args::parse_from(["mutants", "--build-timeout-multiplier=3.5"]);
        let options = Options::new(&args, &Config::default()).unwrap();
        assert_eq!(options.build_timeout_multiplier, Some(3.5));
    }

    #[test]
    fn cli_timeout_multiplier_overrides_config() {
        let config = indoc! { r#"
            timeout_multiplier = 1.0
            build_timeout_multiplier = 2.0
        "#};
        let mut config_file = NamedTempFile::new().unwrap();
        config_file.write_all(config.as_bytes()).unwrap();
        let args = Args::parse_from([
            "mutants",
            "--timeout-multiplier=2.0",
            "--build-timeout-multiplier=1.0",
        ]);
        let config = Config::read_file(config_file.path()).unwrap();
        let options = Options::new(&args, &config).unwrap();

        assert_eq!(options.test_timeout_multiplier, Some(2.0));
        assert_eq!(options.build_timeout_multiplier, Some(1.0));
    }

    #[test]
    fn conflicting_timeout_options() {
        let args = Args::try_parse_from(["mutants", "--timeout=1", "--timeout-multiplier=1"])
            .expect_err("--timeout and --timeout-multiplier should conflict");
        let rendered = format!("{}", args.render());
        assert!(rendered.contains("error: the argument '--timeout <TIMEOUT>' cannot be used with '--timeout-multiplier <TIMEOUT_MULTIPLIER>'"));
    }

    #[test]
    fn conflicting_build_timeout_options() {
        let args = Args::try_parse_from([
            "mutants",
            "--build-timeout=1",
            "--build-timeout-multiplier=1",
        ])
        .expect_err("--build-timeout and --build-timeout-multiplier should conflict");
        let rendered = format!("{}", args.render());
        assert!(rendered.contains("error: the argument '--build-timeout <BUILD_TIMEOUT>' cannot be used with '--build-timeout-multiplier <BUILD_TIMEOUT_MULTIPLIER>'"));
    }

    #[test]
    fn from_config() {
        let config = indoc! { r#"
            test_tool = "nextest"
            cap_lints = true
        "#};
        let mut config_file = NamedTempFile::new().unwrap();
        config_file.write_all(config.as_bytes()).unwrap();
        let args = Args::parse_from(["mutants"]);
        let config = Config::read_file(config_file.path()).unwrap();
        let options = Options::new(&args, &config).unwrap();
        assert_eq!(options.test_tool, TestTool::Nextest);
        assert!(options.cap_lints);
    }

    #[test]
    fn features_arg() {
        let args = Args::try_parse_from(["mutants", "--features", "nice,shiny features"]).unwrap();
        assert_eq!(
            args.features.features.iter().as_ref(),
            ["nice,shiny features"]
        );
        assert!(!args.features.no_default_features);
        assert!(!args.features.all_features);

        let options = Options::new(&args, &Config::default()).unwrap();
        assert_eq!(
            options.features.features.iter().as_ref(),
            ["nice,shiny features"]
        );
        assert!(!options.features.no_default_features);
        assert!(!options.features.all_features);
    }

    #[test]
    fn no_default_features_arg() {
        let args = Args::try_parse_from([
            "mutants",
            "--no-default-features",
            "--features",
            "nice,shiny features",
        ])
        .unwrap();

        let options = Options::new(&args, &Config::default()).unwrap();
        assert_eq!(
            options.features.features.iter().as_ref(),
            ["nice,shiny features"]
        );
        assert!(options.features.no_default_features);
        assert!(!options.features.all_features);
    }

    #[test]
    fn default_jobserver_settings() {
        let args = Args::parse_from(["mutants"]);
        let options = Options::new(&args, &Config::default()).unwrap();
        assert!(options.jobserver);
        assert_eq!(options.jobserver_tasks, None);
    }

    #[test]
    fn disable_jobserver() {
        let args = Args::parse_from(["mutants", "--jobserver=false"]);
        let options = Options::new(&args, &Config::default()).unwrap();
        assert!(!options.jobserver);
        assert_eq!(options.jobserver_tasks, None);
    }

    #[test]
    fn jobserver_tasks() {
        let args = Args::parse_from(["mutants", "--jobserver-tasks=13"]);
        let options = Options::new(&args, &Config::default()).unwrap();
        assert!(options.jobserver);
        assert_eq!(options.jobserver_tasks, Some(13));
    }

    #[test]
    fn all_features_arg() {
        let args = Args::try_parse_from([
            "mutants",
            "--all-features",
            "--features",
            "nice,shiny features",
        ])
        .unwrap();

        let options = Options::new(&args, &Config::default()).unwrap();
        assert_eq!(
            options.features.features.iter().as_ref(),
            ["nice,shiny features"]
        );
        assert!(!options.features.no_default_features);
        assert!(options.features.all_features);
    }

    rusty_fork_test! {
        #[test]
        fn color_control_from_cargo_env() {
            use std::env::{set_var,remove_var};

            set_var("CARGO_TERM_COLOR", "always");
            remove_var("CLICOLOR_FORCE");
            remove_var("NO_COLOR");
            let args = Args::parse_from(["mutants"]);
            let options = Options::new(&args, &Config::default()).unwrap();
            assert_eq!(options.colors.forced_value(), Some(true));

            set_var("CARGO_TERM_COLOR", "never");
            let args = Args::parse_from(["mutants"]);
            let options = Options::new(&args, &Config::default()).unwrap();
            assert_eq!(options.colors.forced_value(), Some(false));

            set_var("CARGO_TERM_COLOR", "auto");
            let args = Args::parse_from(["mutants"]);
            let options = Options::new(&args, &Config::default()).unwrap();
            assert_eq!(options.colors.forced_value(), None);

            remove_var("CARGO_TERM_COLOR");
            let args = Args::parse_from(["mutants"]);
            let options = Options::new(&args, &Config::default()).unwrap();
            assert_eq!(options.colors.forced_value(), None);
        }

        #[test]
        fn color_control_from_env() {
            use std::env::{set_var,remove_var};

            remove_var("CARGO_TERM_COLOR");
            remove_var("CLICOLOR_FORCE");
            remove_var("NO_COLOR");
            let args = Args::parse_from(["mutants"]);
            let options = Options::new(&args, &Config::default()).unwrap();
            assert_eq!(options.colors.forced_value(), None);

            remove_var("CLICOLOR_FORCE");
            set_var("NO_COLOR", "1");
            let options = Options::new(&args, &Config::default()).unwrap();
            assert_eq!(options.colors.forced_value(), Some(false));

            remove_var("NO_COLOR");
            set_var("CLICOLOR_FORCE", "1");
            let options = Options::new(&args, &Config::default()).unwrap();
            assert_eq!(options.colors.forced_value(), Some(true));

            remove_var("CLICOLOR_FORCE");
            remove_var("NO_COLOR");
            let options = Options::new(&args, &Config::default()).unwrap();
            assert_eq!(options.colors.forced_value(), None);
        }

        #[test]
        fn profile_option_from_args() {
            let args = Args::parse_from(["mutants", "--profile=mutants"]);
            let options = Options::new(&args, &Config::default()).unwrap();
            assert_eq!(options.profile.unwrap(), "mutants");
        }


        #[test]
        fn profile_from_config() {
            let args = Args::parse_from(["mutants", "-j3"]);
            let config = indoc! { r#"
                profile = "mutants"
                timeout_multiplier = 1.0
                build_timeout_multiplier = 2.0
            "#};
            let mut config_file = NamedTempFile::new().unwrap();
            config_file.write_all(config.as_bytes()).unwrap();
            let config = Config::read_file(config_file.path()).unwrap();
            let options = Options::new(&args, &config).unwrap();
            assert_eq!(options.profile.unwrap(), "mutants");
        }
    }
}<|MERGE_RESOLUTION|>--- conflicted
+++ resolved
@@ -208,14 +208,11 @@
                 &config.additional_cargo_test_args,
             ),
             baseline: args.baseline,
-<<<<<<< HEAD
             build_timeout: args.build_timeout.map(Duration::from_secs_f64),
             build_timeout_multiplier: args
                 .build_timeout_multiplier
                 .or(config.build_timeout_multiplier),
-=======
             cap_lints: args.cap_lints.unwrap_or(config.cap_lints),
->>>>>>> b2137889
             check_only: args.check,
             colors: args.colors,
             emit_json: args.json,
