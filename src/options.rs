--- conflicted
+++ resolved
@@ -1150,7 +1150,6 @@
     }
 
     #[test]
-<<<<<<< HEAD
     fn cargo_test_arg_from_command_line() {
         let args = Args::parse_from(["mutants", "--cargo-test-arg=--lib"]);
         let config = Config::default();
@@ -1220,7 +1219,10 @@
         assert_eq!(
             options.additional_cargo_test_args,
             vec!["--all-targets", "--lib", "--no-fail-fast"]
-=======
+        );
+    }
+
+    #[test]
     fn sharding() {
         let args = Args::try_parse_from(["mutants", "--sharding=slice", "--shard=0/10"]).unwrap();
         let config = Config::default();
@@ -1250,7 +1252,6 @@
             options.sharding(),
             Sharding::Slice,
             "Default sharding should be slice"
->>>>>>> e871e0d2
         );
     }
 }