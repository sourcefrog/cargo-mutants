--- conflicted
+++ resolved
@@ -131,8 +131,6 @@
     Ok((visitor.mutants, visitor.external_mods))
 }
 
-<<<<<<< HEAD
-=======
 /// For testing: parse and generate mutants from one single file provided as a string.
 ///
 /// The source code is assumed to be named `src/main.rs` with a fixed package name.
@@ -148,7 +146,6 @@
     Ok(mutants)
 }
 
->>>>>>> 2f77802f
 /// Reference to an external module from a source file.
 ///
 /// This is approximately a list of namespace components like `["foo", "bar"]` for
