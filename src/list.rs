--- conflicted
+++ resolved
@@ -18,23 +18,7 @@
 /// The format is controlled by the `emit_json`, `emit_diffs`, `show_line_col`, and `colors` options.
 pub fn list_mutants(mutants: &[Mutant], options: &Options) -> String {
     if options.emit_json {
-<<<<<<< HEAD
         mutants_to_json_string(mutants)
-=======
-        // Panic: only if we created illegal json, which would be a bug.
-        let mut list: Vec<serde_json::Value> = Vec::new();
-        for mutant in mutants {
-            let mut obj = serde_json::to_value(mutant).expect("Serialize mutant");
-            if options.emit_diffs() {
-                obj.as_object_mut().unwrap().insert(
-                    "diff".to_owned(),
-                    json!(mutant.diff(&mutant.mutated_code())),
-                );
-            }
-            list.push(obj);
-        }
-        serde_json::to_string_pretty(&list).expect("Serialize mutants")
->>>>>>> e871e0d2
     } else {
         // TODO: Do we need to check this? Could the console library strip them if they're not
         // supported?
@@ -84,6 +68,6 @@
 /// Each mutant includes its diff. This is used for both `--list --json` output
 /// and for writing `mutants.out/mutants.json`.
 pub fn mutants_to_json_string(mutants: &[Mutant]) -> String {
-    let list: Vec<serde_json::Value> = mutants.iter().map(|m| m.to_json()).collect();
+    let list: Vec<serde_json::Value> = mutants.iter().map(Mutant::to_json).collect();
     serde_json::to_string_pretty(&list).expect("Serialize mutants")
 }