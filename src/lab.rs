--- conflicted
+++ resolved
@@ -214,17 +214,9 @@
         .expect("lock output_dir to create log")
         .create_log(scenario)?;
     log_file.message(&scenario.to_string());
-<<<<<<< HEAD
-    if let Scenario::Mutant(mutant) = scenario {
-        log_file.message(&format!("mutation diff:\n{}", mutant.diff()));
-        mutant.apply(build_dir)?;
-    }
-    console.scenario_started(scenario, log_file.path());
+    console.scenario_started(build_dir.path().as_ref(), scenario, log_file.path())?;
     let diff_filename = output_mutex.lock().unwrap().write_diff_file(scenario)?;
 
-    let mut outcome = ScenarioOutcome::new(&log_file, diff_filename, scenario.clone());
-=======
->>>>>>> 15863077
     let phases: &[Phase] = if options.check_only {
         &[Phase::Check]
     } else {
@@ -242,7 +234,7 @@
     let dir: &Path = build_dir.path().as_ref();
     console.scenario_started(dir, scenario, log_file.path())?;
 
-    let mut outcome = ScenarioOutcome::new(&log_file, scenario.clone());
+    let mut outcome = ScenarioOutcome::new(&log_file, &diff_filename, scenario.clone());
     for &phase in phases {
         console.scenario_phase_started(dir, phase);
         let timeout = match phase {
