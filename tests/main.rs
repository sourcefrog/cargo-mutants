--- conflicted
+++ resolved
@@ -20,8 +20,6 @@
 
 mod util;
 use util::{copy_of_testdata, run, MAIN_BINARY, OUTER_TIMEOUT};
-
-use crate::util::outcome_json_counts;
 
 #[test]
 fn incorrect_cargo_subcommand() {
@@ -221,8 +219,6 @@
 }
 
 #[test]
-<<<<<<< HEAD
-=======
 fn well_tested_tree_check_only() {
     let tmp_src_dir = copy_of_testdata("well_tested");
     run()
@@ -276,7 +272,6 @@
 }
 
 #[test]
->>>>>>> dba2cab3
 fn integration_test_source_is_not_mutated() {
     let tmp_src_dir = copy_of_testdata("integration_tests");
     run()
@@ -462,8 +457,6 @@
 }
 
 #[test]
-<<<<<<< HEAD
-=======
 fn check_succeeds_in_tree_that_builds_but_fails_tests() {
     // --check doesn't actually run the tests so won't discover that they fail.
     let tmp_src_dir = copy_of_testdata("already_failing_tests");
@@ -496,7 +489,6 @@
 }
 
 #[test]
->>>>>>> dba2cab3
 fn already_failing_tests_are_detected_before_running_mutants() {
     let tmp_src_dir = copy_of_testdata("already_failing_tests");
     run()
