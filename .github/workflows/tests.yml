--- conflicted
+++ resolved
@@ -71,8 +71,7 @@
       - name: Check rustfmt
         run: cargo fmt --all --check
       - name: Check clippy
-        # TODO:  -- -D warnings
-        run: cargo clippy --all-targets --all-features
+        run: cargo clippy --all-targets --all-features -- -D warnings
       - name: Build release binary
         run: cargo build --release
       - name: Upload binary artifact
@@ -94,11 +93,7 @@
       - uses: dtolnay/rust-toolchain@master
         with:
           toolchain: ${{ matrix.version }}
-<<<<<<< HEAD
-          components: rustfmt clippy
-=======
           components: rustfmt, clippy
->>>>>>> e761345d
       - name: Show Cargo and rustc version
         run: |
           cargo --version
@@ -117,12 +112,7 @@
       - name: Check rustfmt
         run: cargo fmt --all --check
       - name: Check clippy
-<<<<<<< HEAD
         run: cargo clippy --all-targets --all-features -- -D warnings
-=======
-        # TODO: Deny warnings
-        run: cargo clippy --all-targets --all-features
->>>>>>> e761345d
 
   minimal-versions:
     needs: [quick-test]
