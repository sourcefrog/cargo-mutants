# cargo-mutants changelog

## Unreleased

<<<<<<< HEAD
- Diffs are now included in the JSON output in `mutants.json` and shown by `--list --json`. This makes the JSON output more useful for programmatic consumers.
=======
- New: `--cargo-test-arg` option to pass additional arguments to `cargo test`.
>>>>>>> cbeb7353

- New: `--sharding` option to control how mutants are distributed across multiple machines, with choices of `slice` or `round-robin`.

- Changed: The default sharding strategy is now `slice`; previously it was `round-robin`. Sliced sharding gives each worker better locality of reference due to testing changes to related packages, but may make the runtime more uneven between workers if some packages are slower to test than others.

- Changed: Tree copying now attempts to use reflinks (copy-on-write) for faster copying on supported filesystems (Btrfs, XFS, APFS), with automatic fallback to regular copying.

- Book: Recommend using the `-Zunstable-options --fail-fast` argument to test targets to speed up mutation testing, on recent nightly toolchains.

- Fixed: Don't error if the `--in-diff` patch file contains non-UTF-8 data in non-Rust files.

- New: `start_time` and `end_time` fields in `outcomes.json`.

- New: Delete individual fields from struct literals that have a base (default) expression like `..Default::default()` or `..base_value`. This checks that tests verify each field is set correctly and not just relying on default values.

- New: `cargo_mutants_version` field in `outcomes.json`.

- Changed: Functions with attributes whose path ends with `test` are now skipped, not just those with the plain `#[test]` attribute. This means functions with `#[tokio::test]`, `#[sqlx::test]`, and similar testing framework attributes are automatically excluded from mutation testing.

- Changed: The bitwise assignment operators `&=` and `|=` are no longer mutated to `^=`. In code that accumulates bits into a bitmap starting from zero (e.g., `bitmap |= new_bits`), `|=` and `^=` produce the same result, making such mutations uninformative.

## 25.3.1 2025-08-10

- Fixed: cargo-mutants' own tests were failing on nightly due to a change in the format of messages emitted by tests.

## 25.3.0 2025-08-10

- New: A specific clearer error if a valid non-empty diff changes no Rust source files, and so matches no mutants. Thanks to @brunoerg.

- New: cargo-mutants can emit GitHub Actions structured annotations for missed mutants, which appear as warnings outside of the log text. This behavior is on by default when the `GITHUB_ACTION` environment variable is set, can be forced on with `--annotations=github` and forced off with `--annotations=none`.

## 25.2.2 2025-07-18

- Changed: The mutant name of "replace match guard" mutations now includes the original match guard, for example `replace match guard path.path.is_ident("str") with true in type_replacements`. Similarly, the "delete match arm" mutation includes the pattern of the arm, for example `delete match arm BinOp::BitOr(_) in ...`.

- Internal: Automatically publish cargo-mutants to crates.io from GitHub Actions.

## 25.2.1 2025-07-10

- Fixed: Updated to `syn` 2.0.104, which understands new Rust syntax including impl trait precise capturing.

## 25.2.0 2025-06-30

- New: `gitignore` config key in `.cargo/mutants.toml` to control whether `.gitignore` patterns are respected when copying source trees, corresponding to `--gitignore`.

- Changed: The mutant name for mutations of `match` statements and guard expressions now includes the enclosing function name, for example `replace match guard with true in find_path_attribute`.

## 25.1.0 2025-06-05

- **Changed**: The `--gitignore` option now defaults to `false`, meaning `.gitignore` patterns are no longer respected when copying source trees by default. The `/target` directory is still excluded by default through explicit filtering. To restore the previous behavior, use `--gitignore=true`.

- New: Mutate `>` to `>=` and `<` to `<=`.

- Changed: Mutate `&T` to `Box::leak(Box::new(...))`, instead of a reference to a value, so that mutants aren't unviable due to returning references to temporary values.

- New: `--copy-target` option allows copying the `/target` directory to build directories. By default, the target directory is excluded to avoid copying large build artifacts, but `--copy-target=true` can be used if tests depend on existing build artifacts.

- New: Feature-related options can now be configured in `.cargo/mutants.toml`: `features`, `all_features`, and `no_default_features`. Command line arguments take precedence over config file settings for boolean options, while features from both sources are combined.

- New: Produce a json schema for the config file with `--emit-schema=config` to support schema-guided editing. The schema has been proposed to SchemaStore so many editors should in future support it automatically.

- New: The config file path can be specified with the `--config` option, overriding the default of `.cargo/mutants.toml`. (The pre-existing `--no-config` option turns it off.)

## 25.0.1 2025-02-08

- New: Additional mutation patterns: delete `match` arms if there is a default arm, and replace `if` guards from match arms with `true` and `false`.

- Changed: Show more type parameters in mutant names, like `impl From<&str> for Foo` rather than `impl From for Foo`.

- Fixed: Support crates that use a non-default Cargo registry. Previously, `cargo metadata` failed with "registry index was not found."

- Improved: Warn if `--jobs` is set higher than 8, which is likely to be too high.

- Improved: Don't warn about expected/harmless exit codes from Nextest.

## 25.0.1-pre3 2025-01-05

- Fixed: Build arm64 binaries for macOS.

## 25.0.1-pre2 2025-01-05

- Fixed: Build binaries into releases.

## 25.0.1-pre1 2025-01-05

- Internal: Change  to `taiki-e/create-gh-release-action`

## 25.0.0 2025-01-04

- Better estimation of time remaining, based on the time taken to test mutants so far, excluding the time for the baseline.

- New: `--copy-vcs` option and config option will copy `.git` and other VCS directories, to accommodate trees whose tests depend on the contents or presence of the VCS directory.

- New: Add `.jj` to the list of known VCS directories. These are excluded by default when copying the tree, but can be included using `--copy-vcs=true`.

- Fixed: `cargo --package` options now include the version number of the targeted package, like `foo@0.1.2`. This avoids cargo failing with an error that the package name is ambiguous in trees whose dependencies include multiple versions of one of the packages being tested.

## 24.11.2

- Changed: `.gitignore` (and other git ignore files) are only consulted when copying the tree if it is contained within a directory with a `.git` directory.

- Fixed: `.gitignore` files above the git root directory are no longer read. In particular this fixes the problem where `.gitignore *` in the home directory would prevent copying any source trees.

## 24.11.1

- Changed: The arguments of calls to functions or methods named `with_capacity` are not mutated by default. This can be turned off with `--skip-calls-defaults=false` on the command line or `skip_calls_defaults = false` in `.cargo/mutants.toml`.

- New: `--skip-calls=NAME,NAME` on the command line or `skip_calls = [NAMES..]` in `.cargo/mutants.toml` allows configuring other functions whose calls should never be mutated.

- Changed: The mutant name for trait impls now includes the path of the trait as it occurs in the source file: for example `impl fmt::Display for Foo`.

## 24.11.0

- New: `--test-workspace` and `--test-package` arguments and config options support projects whose tests live in a different package.

- New: Mutate `proc_macro` targets and functions.

- New: Write diffs to dedicated files under `mutants.out/diff/`. The filename is included in the mutant json output.

- New: The package tarball on `crates.io` now includes all the test data, so that the tests can be run on the unpacked tarball. This may be helpful for people packaging `cargo-mutants` for distributions, and keeps an accurate record of the whole tree separate from the git history.

## 24.9.0

- Fixed: Avoid generating empty string elements in `ENCODED_RUSTFLAGS` when `--cap-lints` is set. In some situations these could cause a compiler error complaining about the empty argument.

- New: `--profile` option allows selecting a Cargo profile. In particular, it's recommended that you can use `--profile=mutants` and configure a custom profile in your `Cargo.toml` to optimize the build for mutants, by turning off debug symbols.

- New: `--iterate` option skips mutants that were previously caught or unviable.

- New: cargo-mutants starts a GNU jobserver, shared across all children, so that running multiple `--jobs` does not spawn an excessive number of compiler processes. The jobserver is on by default and can be turned off with `--jobserver false`.

- Fixed: Don't error on diffs containing a "Binary files differ" message.

## 24.7.1

- Changed: No build timeouts by default. Previously, cargo-mutants set a default build timeout based on the baseline build, but experience showed that this would sometimes make builds flaky, because build times can be quite variable. If mutants cause builds to hang, then you can still set a timeout using `--build-timeout` or `--build-timeout-multiplier`.

- Fixed: Don't error if the `--in-diff` file is empty.

- Changed: cargo-mutants no longer passes `--cap-lints=allow` to rustc. This was previously done so that mutants would not unnecessarily be unviable due to triggering compiler warnings in trees configured to deny some lints, but it had the undesirable effect of disabling rustc's detection of long running const evaluations. If your tree treats some lints as errors then the previous behavior can be restored with `--cap-lints=true` (or the equivalent config option), or you can use `cfg_attr` and a feature flag  to accept those warnings when testing under cargo-mutants.

## 24.7.0

- Fixed: The auto-set timeout for building mutants is now 2 times the baseline build time times the number of jobs, with a minimum of 20 seconds. This was changed because builds of mutants contend with each other for access to CPUs and may be slower than the baseline build.

## 24.5.0

- Fixed: Follow `path` attributes on `mod` statements.

- New: `--build-timeout` and `--build-timeout-multiplier` options for setting timeouts for the `build` and `check` cargo phases.

- Changed: `--timeout-multiplier` now overrides `timeout_multiplier` from `.cargo/mutants.toml`.

- Changed: `--timeout` and `--timeout-multiplier` are now conflicting options.

## 24.4.0

- Changes: Baselines and mutants are now built with `cargo test --no-run` rather than `cargo build --tests` as previously. This avoids wasted build effort if the `dev` and `test` Cargo profiles are not the same, and may better distinguish build failures from test failures. With `--test-tool=nextest`, the corresponding `cargo nextest run --no-run` is used.

- Fixed: `.ignore` files can no longer affect source tree copying, so test files listed in a `.ignore` (e.g. `*.snap` for Insta snapshots) are now correctly copied into temporary build directories.

- Fixed: Don't visit files marked with `#![cfg(test)]` (or other inner attributes that generally cause code to be skipped.)

- Fixed: Paths to module files nested within `mod` blocks are now correctly resolved.

- Added: Document stability policy in the manual.

- New: Generate mutations that delete the `!` and `-` unary operators.

## 24.3.0

- Fixed: `cargo install cargo-mutants` without `--locked` was failing due to breaking API changes in some unstable dependencies.

- Changed: In globs, `*` no longer matches path separators, only parts of a filename. For example, `src/*.rs` will now only match files directly in `src/`, not in subdirectories. To include subdirectories, use `**` as in `src/**/*.rs`.

  And, patterns that do not contain a path separator match directories at any level, and all files within them. For example, `-f db` will match `src/db.rs` and `src/db/mod.rs` and all files in `src/db/` or in `other/db`.

  This may break existing configurations but is considered a bug fix because it brings the behavior in line with other tools and allows more precise expressions.

- Changed: Minimum Rust version (to build cargo-mutants, not to use it) increased to 1.74.

- Changed: Removed the count of `failure` from `mutants.out/outcomes.json`: it was already the case that every outcome received some other classification, so the count was always zero.

## 24.2.1

- New: `--features`, `--no-default-features` and `--all-features` options are passed through to Cargo.

- Changed: Minimum Rust version (to build cargo-mutants, not to use it) increased to 1.73.

- New: Warn if nextest returns an exit code indicating some failure other than test failure, such as an internal error in nextest.

- New: json output includes the exit code of subprocesses, and the signal if it was killed by a signal.

- Changed: Set `INSTA_FORCE_PASS=0` (in addition to previously `INSTA_UPDATE=no`) when running tests, so that tests that use the [Insta](https://insta.rs/) library don't write updates back into the source directory, and so don't falsely pass.

- New: `--timeout-multiplier` option allows setting the timeout for mutants to be a multiple of the baseline timeout, rather than a fixed time.

## 24.2.0

- New: Colored output can be enabled in CI or other noninteractive situations by passing `--colors=always`, or setting `CARGO_TERM_COLOR=always`, or `CLICOLOR_FORCE=1`. Colors can similarly be forced off with `--colors=never`, `CARGO_TERM_COLOR=never`, or `NO_COLOR=1`.

## 24.1.2

- New: `--in-place` option tests mutations in the original source tree, without copying the tree. This is faster and uses less disk space, but it's incompatible with `--jobs`, and you must be careful not to edit or commit the source tree while tests are running.

## 24.1.1

- New: Mutate `+, -, *, /, %, &, ^, |, <<, >>` binary ops, and their corresponding assignment ops like `+=`.

- New: `--baseline=skip` option to skip running tests in an unmutated tree, when they're already been checked externally.

- Changed: Stop generating mutations of `||` and `&&` to `!=` and `||`, because it seems to raise too many low-value false positives that may be hard to test.

- Fixed: Colors in command-line help and error messages.

## 24.1.0

- New! `cargo mutants --test-tool nextest`, or `test_tool = "nextest"` in `.cargo/mutants.toml` runs tests under [Nextest](https://nexte.st/). Some trees have tests that only work under Nextest, and this allows them to be tested. In other cases Nextest may be significantly faster, because it will exit soon after the first test failure.

- Fixed: Fixed spurious "Patch input contains repeated filenames" error when `--in-diff` is given a patch that deletes multiple files.

## 23.12.2

- New: A `--shard k/n` allows you to split the work across n independent parallel `cargo mutants` invocations running on separate machines to get a faster overall solution on large suites. You, or your CI system, are responsible for launching all the shards and checking whether any of them failed.

- Improved: Better documentation about `-j`, with stronger recommendations not to set it too high.

- New: Binary releases on GitHub through cargo-dist.

## 23.12.1

- Improved progress bars and console output, including putting the outcome of each mutant on the left, and the overall progress bar at the bottom. Improved display of estimated remaining time, and other times.

- Fixed: Correctly traverse `mod` statements within package top source files that are not named `lib.rs` or `main.rs`, by following the `path` setting of each target within the manifest.

- Improved: Don't generate function mutants that have the same AST as the code they're replacing.

## 23.12.0

An exciting step forward: cargo-mutants can now generate mutations smaller than a whole function. To start with, several binary operators are mutated.

- New: Mutate `==` to `!=` and vice versa.

- New: Mutate `&&` to `||` and vice versa, and mutate both of them to `==` and `!=`.

- New: Mutate `<`, `<=`, `>`, `>=`.

- Changed: If no mutants are generated then `cargo mutants` now exits successfully, showing a warning. (Previously it would exit with an error.) This works better with `--in-diff` in CI, where it's normal that some changes may not have any mutants.

- Changed: Include column numbers in text listings of mutants and output to disambiguate smaller-than-function mutants, for example if there are several operators that can be changed on one line. This also applies to the names used for regex matching, so may break some regexps that match the entire line (sorry). The new option `--line-col=false` turns them both off in `--list` output.

- Changed: In the mutants.json format, replaced the `function`, `line`, and `return_type` fields with a `function` submessage (including the name and return type) and a `span` indicating the entire replaced region, to better handle smaller-than-function mutants. Also, the `function` includes the line-column span of the entire function.

## 23.11.2

- Changed: If `--file` or `--exclude` are set on the command line, then they replace the corresponding config file options. Similarly, if `--re` is given then the `examine_re` config key is ignored, and if `--exclude-re` is given then `exclude_regex` is ignored. (Previously the values were combined.) This makes it easier to use the command line to test files or mutants that are normally not tested.

- Improved: By default, files matching gitignore patterns (including in parent directories, per-user configuration, and `info/exclude`) are excluded from copying to temporary build directories. This should improve performance in some large trees with many files that are not part of the build. This behavior can be turned off with `--gitignore=false`.

- Improved: Run `cargo metadata` with `--no-deps`, so that it doesn't download and compute dependency information, which can save time in some situations.

- Added: Alternative aliases for command line options, so you don't need to remember if it's "regex" or "re": `--regex`, `--examine-re`, `--examine-regex` (all for names to include) and `--exclude-regex`.

- Added: Accept `--manifest-path` as an alternative to `-d`, for consistency with other cargo commands.

## 23.11.1

- New `--in-diff FILE` option tests only mutants that are in the diff from the
  given file. This is useful to avoid testing mutants from code that has not changed,
  either locally or in CI.

## 23.11.0

- Changed: `cargo mutants` now tries to match the behavior of `cargo test` when run within a workspace. If run in a package directory, it tests only that package. If run in a workspace that is not a package (a "virtual workspace"), it tests the configured default packages, or otherwise all packages. This can all be overridden with the `--package` or `--workspace` options.

- New: generate key-value map values from types like `BTreeMap<String, Vec<u8>>`.

- Changed: Send trace messages to stderr rather stdout, in part so that it won't pollute json output.

## 23.10.0

- The baseline test (with no mutants) now tests only the packages in which
  mutants will be generated, subject to any file or regex filters. This
  should both make baseline tests faster, and allow testing workspaces in
  which some packages have non-hermetic tests.

## 23.9.1

- Mutate the known collection types `BinaryHeap`, `BTreeSet`, `HashSet`,
  `LinkedList`, and `VecDeque` to generate empty and one-element collections
  using `T::new()` and `T::from_iter(..)`.

- Mutate known container types like `Arc`, `Box`, `Cell`, `Mutex`, `Rc`,
  `RefCell` into `T::new(a)`.

- Mutate unknown types that look like containers or collections `T<A>` or
  `T<'a, A>'` and try to construct them from an `A` with `T::from_iter`,
  `T::new`, and `T::from`.

- Minimum Rust version updated to 1.70.

- Mutate `Cow<'_, T>` into `Owned` and `Borrowed` variants.

- Mutate functions returning `&[T]` and `&mut [T]` to return leaked vecs
  of values.

- Mutate `(A, B, C, ...)` into the product of all replacements for
  `a, b, c, ...`

- The combination of options `--list --diff --json` is now supported, and emits
  a `diff` key in the JSON.

- Mutate `-> impl Iterator<Item = A>` to produce empty and one-element iterators
  of the item type.

## 23.9.0

- Fixed a bug causing an assertion failure when cargo-mutants was run from a
  subdirectory of a workspace. Thanks to Adam Chalmers!

- Generate `HttpResponse::Ok().finish()` as a mutation of an Actix `HttpResponse`.

## 23.6.0

- Generate `Box::leak(Box::new(...))` as a mutation of functions returning
  `&mut`.

- Add a concept of mutant "genre", which is included in the json listing of
  mutants. The only genre today is `FnValue`, in which a function body is
  replaced by a value. This will in future allow filtering by genre.

- Recurse into return types, so that for example `Result<bool>` can generate
  `Ok(true)` and `Ok(false)`, and `Some<T>` generates `None` and every generated
  value of `T`. Similarly for `Box<T>`, `Vec<T>`, `Rc<T>`, `Arc<T>`.

- Generate specific values for integers: `[0, 1]` for unsigned integers,
  `[0, 1, -1]` for signed integers; `[1]` for NonZero unsigned integers and
  `[1, -1]` for NonZero signed integers.

- Generate specific values for floats: `[0.0, 1.0, -1.0]`.

- Generate (fixed-length) array values, like `[0; 256], [1; 256]` using every
  recursively generated value for the element type.

## 23.5.0

_"Pickled crab"_

Released 2023-05-27

- `cargo mutants` can now successfully test packages that transitively depend on
  a different version of themselves, such as `itertools`. Previously,
  cargo-mutants used the cargo `--package` option, which is ambiguous in this
  case, and now it uses `--manifest-path` instead.

- Mutate functions returning `&'_ str` (whether a lifetime is named or not) to
  return `"xyzzy"` and `""`.

- Switch to CalVer numbering.

## 1.2.3

Released 2023-05-05

- Mutate functions returning `String` to `String::new()` rather than `"".into()`: same
  result but a bit more idiomatic.

- New `--leak-dirs` option, for debugging cargo-mutants.

- Update to [syn 2.0](https://github.com/dtolnay/syn/releases/tag/2.0.0), adding support for new Rust syntax.

- Minimum supported Rust version increased to 1.65 due to changes in dependencies.

- New `--error` option, to cause functions returning `Result` to be mutated to return the
  specified error.

- New `--no-config` option, to disable reading `.cargo/mutants.toml`.

## 1.2.2

Released 2023-04-01

- Don't mutate `unsafe` fns.

- Don't mutate functions that never return (i.e. `-> !`).

- Minimum supported Rust version increased to 1.64 due to changes in dependencies.

- Some command-line options can now also be configured through environment variables:
  `CARGO_MUTANTS_JOBS`, `CARGO_MUTANTS_TRACE_LEVEL`.

- New command line option `--minimum-test-timeout` and config file variable `minimum_test_timeout`
  join existing environment variable `CARGO_MUTANTS_MINIMUM_TEST_TIMEOUT`, to allow
  boosting the minimum, especially for test environments with poor or uneven throughput.

- Changed: Renamed fields in `outcomes.json` from `cargo_result` to `process_status` and from `command` to `argv`.

- Warn if no mutants were generated or if all mutants were unviable.

## 1.2.1

Released 2023-01-05

- Converted most of the docs to a book available at <https://mutants.rs/>.

- Fixed: Correctly find submodules that don't use mmod.rs`naming, e.g. when
descending from`src/foo.rs`to`src/foo/bar.rs`. Also handle module names that
are raw identifiers using`r#`. (Thanks to @kpreid for the report.)

## 1.2.0

_Thankful mutants!_

- Fixed: Files that are excluded by filters are also excluded from `--list-files`.

- Fixed: `--exclude-re` and `--re` can match against the return type as shown in
  `--list`.

- New: A `.cargo/mutants.toml` file can be used to configure standard filters
  and cargo args for a project.

## 1.1.1

Released 2022-10-31

_Spooky mutants!_

- Fixed support for the Mold linker, or for other options passed via `RUSTFLAGS` or `CARGO_ENCODED_RUSTFLAGS`. (See the instructions in README.md).

- Source trees are walked by following `mod` statements rather than globbing the directory. This is more correct if there are files that are not referenced by `mod` statements. Once attributes on modules are stable in Rust (<https://github.com/rust-lang/rust/issues/54727>) this opens a path to skip mods using attributes.

## 1.1.0

Released 2022-10-30

_Fearless concurrency!_

- cargo-mutants can now run multiple cargo build and test tasks in parallel, to make better use of machine resources and find mutants faster, controlled by `--jobs`.

- The minimum Rust version to build cargo-mutants is now 1.63.0. It can still be used to test code under older toolchains.

## 1.0.3

Released 2022-09-29

- cargo-mutants is now finds no uncaught mutants in itself! Various tests were added and improved, particularly around handling timeouts.

- New: `--re` and `--exclude-re` options to filter by mutant name, including the path. The regexps match against the strings printed by `--list`.

## 1.0.2

Released 2022-09-24

- New: `cargo mutants --completions SHELL` to generate shell completions using `clap_complete`.

- Changed: `cargo-mutants` no longer builds in the source directory, and no longer copies the `target/` directory to the scratch directory. Since `cargo-mutants` now sets `RUSTFLAGS` to avoid false failures from warnings, it is unlikely to match the existing build products in the source directory `target/`, and in fact building there is just likely to cause rebuilds in the source. The behavior now is as if `--no-copy-target` was always passed. That option is still accepted, but it has no effect.

- Changed: `cargo-mutants` finds all possible mutations before doing the baseline test, so that you can see earlier how many there will be.

- New: Set `INSTA_UPDATE=no` so that tests that use the [Insta](https://insta.rs/) library don't write updates back into the source directory, and so don't falsely pass.

## 1.0.1

Released 2022-09-12

- Fixed: Don't try to mutate functions within test targets, e.g. within `tests/**/*.rs`.

- New: `missed.txt`, `caught.txt`, `timeout.txt` and `unviable.txt` files are written in to the output directory to make results easier to review later.

- New: `--output` creates the specified directory if it does not exist.

- Internal: Switched from Argh to Clap for command-line parsing. There may be some small changes in CLI behavior and help formatting.

## 1.0.0

Released 2022-08-21

A 1.0 release to celebrate that with the addition of workspace handling, cargo-mutants gives useful results on many Rust projects.

- New: Supports workspaces containing multiple packages. Mutants are generated for all relevant targets in all packages, and mutants are subject to the tests of their own package. `cargo mutants --list-files --json` and `cargo mutants --list --json` now includes package names for each file or mutant.

- Improved: Generate mutations in `cdylib`, `rlib`, and ever other `*lib` target. For example, this correctly exercises Wasm projects.

- Improved: Write `mutants.out/outcomes.json` after the source-tree build and baseline tests so that it can be observed earlier on.

- Improved: `mutants.out/outcomes.json` includes the commands run.

## 0.2.11

Released 2022-08-20

- New `--exclude` command line option to exclude source files from mutants generation, matching a glob.

- New: `CARGO_MUTANTS_MINIMUM_TEST_TIMEOUT` sets a minimum timeout for cargo tests, in seconds. This can be used to allow more time on slow CI builders. If unset the default is still 20s.

- Added: A new `mutants.out/debug.log` with internal debugging information.

- Improved: The time for check, build, and test is now shown separately in progress bars and output, to give a better indication of which is taking more time in the tree under test. Also, times are show in seconds with one decimal place, and they are styled more consistently.

- Improved: More consistent use of 'unviable' and other terms for outcomes in the UI.

## 0.2.10

Released 2022-08-07

cargo-mutants 0.2.10 comes with improved docs, and the new `-C` option can be used to pass options like `--release` or `--all-features` to `cargo`.

- Added: `--cargo-arg` (or `-C` for short) allows passing arguments to cargo commands (check, build, and test), for example to set `--release` or `--features`.

- Improved: Works properly if run from a subdirectory of a crate, or if `-d` points to a
  subdirectory of a crate.

- Improved: Various docs.

- Improved: Relative dependencies within the source tree are left as relative paths, and will be built within the scratch directory. Relative dependencies outside the source tree are still rewritten as absolute paths.

## 0.2.9

Released 2022-07-30

- Faster: `cargo mutants` no longer runs `cargo check` before building, in cases where the build products are wanted or tests will be run. This saves a significant amount of work in build phases; in some trees `cargo mutants` is now 30% faster. (In trees where most of the time is spent running tests the effect will be less.)

- Fixed: Open log files in append mode to fix messages from other processes
  occasionally being partly overwritten.

- Improved: `cargo mutants` should now give useful results in packages that use `#![deny(unused)]` or other mechanisms to reject warnings. Mutated functions often ignore some parameters, which would previously be rejected by this configuration without proving anything interesting about test coverage. Now, `--cap-lints=allow` is passed in `RUSTFLAGS` while building mutants, so that they're not falsely rejected and the tests can be exercised.

- Improved: The build dir name includes the root package name.

- Improved: The progress bar shows more information.

- Improved: The final message shows how many mutants were tested and how long it took.

## 0.2.8

Released 2022-07-18

- New: Summarize the overall number of mutants generated, caught, missed, etc, at the end.

- Fixed: Works properly with crates that have relative `path` dependencies in `Cargo.toml` or `.cargo/config.toml`, by rewriting them to absolute paths in the scratch directory.

## 0.2.7

Released 2022-07-11

- New: You can skip functions by adding `#[cfg_attr(test, mutants::skip)`, in which case the `mutants` crate can be only a `dev-dependency`.

- Improved: Don't generate pointless mutations of functions with an empty body (ignoring comments.)

- Improved: Remove extra whitespace from the display of function names and return types: the new formatting is closer to the spacing used in idiomatic Rust.

- Improved: Show the last line of compiler/test output while running builds, so that it's more clear where time is being spent.

- Docs: Instructions on how to check for missed mutants from CI.

## 0.2.6

Released 2022-04-17

- Improved: Find source files by looking at `cargo metadata` output, rather than
  assuming they're in `src/**/*.rs`. This makes `cargo mutants` work properly
  on trees where it previously failed to find the source.

- New `--version` option.

- New: Write a `lock.json` into the `mutants.out` directory including the start
  timestamp, cargo-mutants version, hostname and username. Take a lock on this
  file while `cargo mutants` is running, so that it doesn't crash or get
  confused if two tasks try to write to the same directory at the same time.

- New: Restored a `--list-files` option.

- Changed: Error if no mutants are generated, which probably indicates a bug
  or configuration error(?)

## 0.2.5

Released 2022-04-14

- New `--file` command line option to mutate only functions in source files
  matching a glob.

- Improved: Don't attempt to mutate functions called `new` or implementations of
  `Default`. cargo-mutants can not yet generate good mutations for these so they
  are generally false positives.

- Improved: Better display of `<impl Foo for Bar>::foo` and similar type paths.

- New: `--output` directory to write `mutants.out` somewhere other than the
  source directory.

## 0.2.4

Released 2022-03-26

- Fix: Ignore errors setting file mtimes during copies, which can cause failures on
  Windows if some files are readonly.

- Fix: Log file names now include only the source file relative path, the line
  number, and a counter, so they are shorter, and shouldn't cause problems on
  filesystems with length limits.

- Change: version-control directories like `.git` are not copied with the source
  tree: they should have no effect on the build, so copying them is just a
  waste.

- Changed/improved json logs in `mutants.out`:

  - Show durations as fractional seconds.

  - Outcomes include a "summary" field.

## 0.2.3

Released 2022-03-23

- Switch from Indicatif to [Nutmeg](https://github.com/sourcefrog/nutmeg) to
  draw progress bars and output. This fixes a bug where terminal output
  line-wraps badly, and adds a projection for the total estimated time to
  completion.

- Change: Mutants are now tested in random order by default, so that repeated
  runs are more likely to surface interesting new findings early, rather
  than repeating previous results. The previous behavior of testing mutants
  in the deterministic order they're encountered in the tree can be restored
  with `--no-shuffle`.

## 0.2.2

Released 2022-02-16

- The progress bar now shows which mutant is being tested out of how many total.

- The automatic timeout is now set to the minimum of 20 seconds, or 5x the time
  of the tests in a baseline tree, to reduce the incidence of false timeouts on
  machines with variable throughput.

- Ctrl-c (or `SIGINT`) interrupts the program during copying the tree.
  Previously it was not handled until the copy was complete.

- New `--no-copy-target` option.

## 0.2.1

Released 2022-02-10

- Arguments to `cargo test` can be passed on the command line after `--`. This
  allows, for example, skipping doctests or setting the number of test threads.
  <https://github.com/sourcefrog/cargo-mutants/issues/15>

## 0.2.0

Released 2022-02-06

- A new `--timeout SECS` option to limit the runtime of any `cargo test`
  invocation, so that mutations that cause tests to hang don't cause
  `cargo mutants` to hang.

  A default timeout is set based on the time to run tests in an unmutated tree.
  There is no timeout by default on the unmutated tree.

  On Unix, the `cargo` subprocesses run in a new process group. As a consequence
  ctrl-c is explicitly caught and propagated to the child processes.

- Show a progress bar while looking for mutation opportunities, and show the
  total number found.

- Show how many mutation opportunities were found, before testing begins.

- New `--shuffle` option tests mutants in random order.

- By default, the output now only lists mutants that were missed or that timed
  out. Mutants that were caught, and mutants that did not build, can be printed
  with `--caught` and `--unviable` respectively.

## 0.1.0

Released 2021-11-30

- Logs and other information are written into `mutants.out` in the source
  directory, rather than `target/mutants`.

- New `--all-logs` option prints all Cargo output to stdout, which is verbose
  but useful for example in CI, by making all the output directly available in
  captured stdout.

- The output distinguishes check or build failures (probably due to an unviable
  mutant) from test failures (probably due to lacking coverage.)

- A new file `mutants.out/mutants.json` lists all the generated mutants.

- Show function return types in some places, to make it easier to understand
  whether the mutants were useful or viable.

- Run `cargo check --tests` and `cargo build --tests` in the source directory to
  freshen the build and download any dependencies, before copying it to a
  scratch directory.

- New `--check` option runs `cargo check` on generated mutants to see if they
  are viable, without actually running the tests. This is useful in tuning
  cargo-mutants to generate better mutants.

- New `--no-times` output hides times (and tree sizes) from stdout, mostly to
  make the output deterministic and easier to match in tests.

- Mutate methods too!

## 0.0.4

Released 2021-11-10

- Fixed `cargo install cargo-mutants` (sometimes?) failing due to the `derive`
  feature not getting set on the `serde` dependency.

- Show progress while copying the tree.

- Respect the `$CARGO` environment variable so that the same toolchain is used
  to run tests as was used to invoke `cargo mutants`. Concretely,
  `cargo +nightly mutants` should work correctly.

## 0.0.3

Released 2021-11-06

- Skip functions or modules marked `#[test]`, `#[cfg(test)]` or
  `#[mutants::skip]`.

- Early steps towards type-guided mutations:

  - Generate mutations of `true` and `false` for functions that return `bool`
  - Empty and arbitrary strings for functions returning `String`.
  - Return `Ok(Default::default())` for functions that return `Result<_, _>`.

- Rename `--list-mutants` to just `--list`.

- New `--list --json`.

- Colored output makes test names and mutations easier to read (for me at
  least.)

- Return distinct exit codes for different situations including that uncaught
  mutations were found.

## 0.0.2

- Functions that should not be mutated can be marked with `#[mutants::skip]`
  from the [`mutants`](https://crates.io/crates/mutants) helper crate.

## 0.0.1

First release.<|MERGE_RESOLUTION|>--- conflicted
+++ resolved
@@ -2,11 +2,9 @@
 
 ## Unreleased
 
-<<<<<<< HEAD
-- Diffs are now included in the JSON output in `mutants.json` and shown by `--list --json`. This makes the JSON output more useful for programmatic consumers.
-=======
+- Diffs are now included in the JSON output in `mutants.json` and shown by `--list --json`.
+
 - New: `--cargo-test-arg` option to pass additional arguments to `cargo test`.
->>>>>>> cbeb7353
 
 - New: `--sharding` option to control how mutants are distributed across multiple machines, with choices of `slice` or `round-robin`.
 
