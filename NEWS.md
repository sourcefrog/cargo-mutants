--- conflicted
+++ resolved
@@ -10,15 +10,13 @@
 
 - New: `start_time` and `end_time` fields in `outcomes.json`.
 
-<<<<<<< HEAD
 - New: Delete individual fields from struct literals that have a base (default) expression like `..Default::default()` or `..base_value`. This checks that tests verify each field is set correctly and not just relying on default values.
-=======
+
 - New: `cargo_mutants_version` field in `outcomes.json`.
 
 - Changed: Functions with attributes whose path ends with `test` are now skipped, not just those with the plain `#[test]` attribute. This means functions with `#[tokio::test]`, `#[sqlx::test]`, and similar testing framework attributes are automatically excluded from mutation testing.
 
 - Changed: The bitwise assignment operators `&=` and `|=` are no longer mutated to `^=`. In code that accumulates bits into a bitmap starting from zero (e.g., `bitmap |= new_bits`), `|=` and `^=` produce the same result, making such mutations uninformative.
->>>>>>> 674b5caa
 
 ## 25.3.1 2025-08-10
 
