--- conflicted
+++ resolved
@@ -2,11 +2,9 @@
 
 ## Unreleased
 
-<<<<<<< HEAD
-- Changed: When using `--list --json`, diffs are now always included in the JSON output without needing the `--diff` flag. This makes the JSON output more useful for programmatic consumers.
-=======
+- Diffs are now always included in the JSON output in `mutants.json` and show by `--list --json`. This makes the JSON output more useful for programmatic consumers.
+
 - Changed: Tree copying now attempts to use reflinks (copy-on-write) for faster copying on supported filesystems (Btrfs, XFS, APFS), with automatic fallback to regular copying.
->>>>>>> 3d00bf95
 
 - Book: Recommend using the `-Zunstable-options --fail-fast` argument to test targets to speed up mutation testing, on recent nightly toolchains.
 
