# cargo-mutants changelog

<<<<<<< HEAD
## 0.2.11

- New `--exclude` command line option to exclude source files from mutants generation, matching a glob.
=======
## Unreleased

- Added: A new `mutants.out/debug.log` with internal debugging information.

- Improved: The time for check, build, and test is now shown separately in progress bars and output, to give a better indication of which is taking more time in the tree under test. Also, times are show in seconds with one decimal place, and they are styled more consistently.

- Improved: More consistent use of 'unviable' and other terms for outcomes in the UI.
>>>>>>> 7dc62306

## 0.2.10

Released 2022-08-07

cargo-mutants 0.2.10 comes with improved docs, and the new `-C` option can be used to pass options like `--release` or `--all-features` to `cargo`.

- Added: `--cargo-arg` (or `-C` for short) allows passing arguments to cargo commands (check, build, and test), for example to set `--release` or `--features`.

- Improved: Works properly if run from a subdirectory of a crate, or if `-d` points to a
  subdirectory of a crate.

- Improved: Various docs.

- Improved: Relative dependencies within the source tree are left as relative paths, and will be built within the scratch directory. Relative dependencies outside the source tree are still rewritten as absolute paths.

## 0.2.9

Released 2022-07-30

- Faster: `cargo mutants` no longer runs `cargo check` before building, in cases where the build products are wanted or tests will be run. This saves a significant amount of work in build phases; in some trees `cargo mutants` is now 30% faster. (In trees where most of the time is spent running tests the effect will be less.)

- Fixed: Open log files in append mode to fix messages from other processes
  occasionally being partly overwritten.

- Improved: `cargo mutants` should now give useful results in packages that use `#![deny(unused)]` or other mechanisms to reject warnings.  Mutated functions often ignore some parameters, which would previously be rejected by this configuration without proving anything interesting about test coverage. Now, `--cap-lints=allow` is passed in `RUSTFLAGS` while building mutants, so that they're not falsely rejected and the tests can be exercised.

- Improved: The build dir name includes the root package name.

- Improved: The progress bar shows more information.

- Improved: The final message shows how many mutants were tested and how long it took.

## 0.2.8

Released 2022-07-18

- New: Summarize the overall number of mutants generated, caught, missed, etc, at the end.

- Fixed: Works properly with crates that have relative `path` dependencies in `Cargo.toml` or `.cargo/config.toml`, by rewriting them to absolute paths in the scratch directory.

## 0.2.7

Released 2022-07-11

- New: You can skip functions by adding `#[cfg_attr(test, mutants::skip)`, in which case the `mutants` crate can be only a `dev-dependency`.

- Improved: Don't generate pointless mutations of functions with an empty body (ignoring comments.)

- Improved: Remove extra whitespace from the display of function names and return types: the new formatting is closer to the spacing used in idiomatic Rust.

- Improved: Show the last line of compiler/test output while running builds, so that it's more clear where time is being spent.

- Docs: Instructions on how to check for missed mutants from CI.

## 0.2.6

Released 2022-04-17

- Improved: Find source files by looking at `cargo metadata` output, rather than
  assuming they're in `src/**/*.rs`. This makes `cargo mutants` work properly
  on trees where it previously failed to find the source.

- New `--version` option.

- New: Write a `lock.json` into the `mutants.out` directory including the start
  timestamp, cargo-mutants version, hostname and username. Take a lock on this
  file while `cargo mutants` is running, so that it doesn't crash or get
  confused if two tasks try to write to the same directory at the same time.

- New: Restored a `--list-files` option.

- Changed: Error if no mutants are generated, which probably indicates a bug
  or configuration error(?)

## 0.2.5

Released 2022-04-14

- New `--file` command line option to mutate only functions in source files
  matching a glob.

- Improved: Don't attempt to mutate functions called `new` or implementations of
  `Default`. cargo-mutants can not yet generate good mutations for these so they
  are generally false positives.

- Improved: Better display of `<impl Foo for Bar>::foo` and similar type paths.

- New: `--output` directory to write `mutants.out` somewhere other than the
  source directory.

## 0.2.4

Released 2022-03-26

- Fix: Ignore errors setting file mtimes during copies, which can cause failures on
  Windows if some files are readonly.

- Fix: Log file names now include only the source file relative path, the line
  number, and a counter, so they are shorter, and shouldn't cause problems on
  filesystems with length limits.

- Change: version-control directories like `.git` are not copied with the source
  tree: they should have no effect on the build, so copying them is just a
  waste.

- Changed/improved json logs in `mutants.out`:

  - Show durations as fractional seconds.

  - Outcomes include a "summary" field.

## 0.2.3

Released 2022-03-23

- Switch from Indicatif to [Nutmeg](https://github.com/sourcefrog/nutmeg) to
  draw progress bars and output. This fixes a bug where terminal output
  line-wraps badly, and adds a projection for the total estimated time to
  completion.

- Change: Mutants are now tested in random order by default, so that repeated
  runs are more likely to surface interesting new findings early, rather
  than repeating previous results. The previous behavior of testing mutants
  in the deterministic order they're encountered in the tree can be restored
  with `--no-shuffle`.

## 0.2.2

Released 2022-02-16

- The progress bar now shows which mutant is being tested out of how many total.

- The automatic timeout is now set to the minimum of 20 seconds, or 5x the time
  of the tests in a baseline tree, to reduce the incidence of false timeouts on
  machines with variable throughput.

- Ctrl-c (or `SIGINT`) interrupts the program during copying the tree.
  Previously it was not handled until the copy was complete.

- New `--no-copy-target` option.

## 0.2.1

Released 2022-02-10

- Arguments to `cargo test` can be passed on the command line after `--`. This
  allows, for example, skipping doctests or setting the number of test threads.
  <https://github.com/sourcefrog/cargo-mutants/issues/15>

## 0.2.0

Released 2022-02-06

- A new `--timeout SECS` option to limit the runtime of any `cargo test`
  invocation, so that mutations that cause tests to hang don't cause
  `cargo mutants` to hang.

  A default timeout is set based on the time to run tests in an unmutated tree.
  There is no timeout by default on the unmutated tree.

  On Unix, the `cargo` subprocesses run in a new process group. As a consequence
  ctrl-c is explicitly caught and propagated to the child processes.

- Show a progress bar while looking for mutation opportunities, and show the
  total number found.

- Show how many mutation opportunities were found, before testing begins.

- New `--shuffle` option tests mutants in random order.

- By default, the output now only lists mutants that were missed or that timed
  out. Mutants that were caught, and mutants that did not build, can be printed
  with `--caught` and `--unviable` respectively.

## 0.1.0

Released 2021-11-30

- Logs and other information are written into `mutants.out` in the source
  directory, rather than `target/mutants`.

- New `--all-logs` option prints all Cargo output to stdout, which is verbose
  but useful for example in CI, by making all the output directly available in
  captured stdout.

- The output distinguishes check or build failures (probably due to an unviable
  mutant) from test failures (probably due to lacking coverage.)

- A new file `mutants.out/mutants.json` lists all the generated mutants.

- Show function return types in some places, to make it easier to understand
  whether the mutants were useful or viable.

- Run `cargo check --tests` and `cargo build --tests` in the source directory to
  freshen the build and download any dependencies, before copying it to a
  scratch directory.

- New `--check` option runs `cargo check` on generated mutants to see if they
  are viable, without actually running the tests. This is useful in tuning
  cargo-mutants to generate better mutants.

- New `--no-times` output hides times (and tree sizes) from stdout, mostly to
  make the output deterministic and easier to match in tests.

- Mutate methods too!

## 0.0.4

Released 2021-11-10

- Fixed `cargo install cargo-mutants` (sometimes?) failing due to the `derive`
  feature not getting set on the `serde` dependency.

- Show progress while copying the tree.

- Respect the `$CARGO` environment variable so that the same toolchain is used
  to run tests as was used to invoke `cargo mutants`. Concretely,
  `cargo +nightly mutants` should work correctly.

## 0.0.3

Released 2021-11-06

- Skip functions or modules marked `#[test]`, `#[cfg(test)]` or
  `#[mutants::skip]`.

- Early steps towards type-guided mutations:

  - Generate mutations of `true` and `false` for functions that return `bool`
  - Empty and arbitrary strings for functions returning `String`.
  - Return `Ok(Default::default())` for functions that return `Result<_, _>`.

- Rename `--list-mutants` to just `--list`.

- New `--list --json`.

- Colored output makes test names and mutations easier to read (for me at
  least.)

- Return distinct exit codes for different situations including that uncaught
  mutations were found.

## 0.0.2

- Functions that should not be mutated can be marked with `#[mutants::skip]`
  from the [`mutants`](https://crates.io/crates/mutants) helper crate.

## 0.0.1

First release.<|MERGE_RESOLUTION|>--- conflicted
+++ resolved
@@ -1,18 +1,14 @@
 # cargo-mutants changelog
 
-<<<<<<< HEAD
-## 0.2.11
+## 0.2.11 UNRELEASED
 
 - New `--exclude` command line option to exclude source files from mutants generation, matching a glob.
-=======
-## Unreleased
 
 - Added: A new `mutants.out/debug.log` with internal debugging information.
 
 - Improved: The time for check, build, and test is now shown separately in progress bars and output, to give a better indication of which is taking more time in the tree under test. Also, times are show in seconds with one decimal place, and they are styled more consistently.
 
 - Improved: More consistent use of 'unviable' and other terms for outcomes in the UI.
->>>>>>> 7dc62306
 
 ## 0.2.10
 
