--- conflicted
+++ resolved
@@ -10,11 +10,9 @@
 
 - New: `start_time` and `end_time` fields in `outcomes.json`.
 
-<<<<<<< HEAD
 - New: `cargo_mutants_version` field in `outcomes.json`.
-=======
+
 - Changed: Functions with attributes whose path ends with `test` are now skipped, not just those with the plain `#[test]` attribute. This means functions with `#[tokio::test]`, `#[sqlx::test]`, and similar testing framework attributes are automatically excluded from mutation testing.
->>>>>>> 3d00bf95
 
 - Changed: The bitwise assignment operators `&=` and `|=` are no longer mutated to `^=`. In code that accumulates bits into a bitmap starting from zero (e.g., `bitmap |= new_bits`), `|=` and `^=` produce the same result, making such mutations uninformative.
 
